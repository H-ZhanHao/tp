package pantrypal.shoppinglist;

import org.junit.jupiter.api.BeforeEach;
import org.junit.jupiter.api.Test;
import pantrypal.inventory.Unit;
import java.io.ByteArrayOutputStream;
import java.io.PrintStream;
import java.util.List;

import static org.junit.jupiter.api.Assertions.assertEquals;
import static org.junit.jupiter.api.Assertions.assertTrue;
import static org.junit.jupiter.api.Assertions.assertFalse;
import static org.junit.jupiter.api.Assertions.assertNotSame;

public class ShoppingListTest {

    private ShoppingList shoppingList;

    @BeforeEach
    public void setUp() {
        shoppingList = new ShoppingList();
        assert shoppingList != null : "ShoppingList should be initialized.";
    }

    @Test
    public void testAddAndGetItems() {
        ShoppingListItem item1 = new ShoppingListItem("sugar", 100, Unit.GRAM);
        ShoppingListItem item2 = new ShoppingListItem("flour", 200, Unit.GRAM);
        shoppingList.addItem(item1);
        shoppingList.addItem(item2);
        List<ShoppingListItem> items = shoppingList.getItems();
        assertEquals(2, items.size(), "There should be 2 items in the shopping list.");
        assertTrue(items.contains(item1), "The shopping list should contain 'sugar'.");
        assertTrue(items.contains(item2), "The shopping list should contain 'flour'.");
    }

    @Test
    public void testRemoveItem() {
        ShoppingListItem item1 = new ShoppingListItem("sugar", 100, Unit.GRAM);
        ShoppingListItem item2 = new ShoppingListItem("flour", 200, Unit.GRAM);
        shoppingList.addItem(item1);
        shoppingList.addItem(item2);
        boolean removed = shoppingList.removeItem("sugar");
        assertTrue(removed, "Removing 'sugar' should return true.");
        assertEquals(1, shoppingList.getItems().size(), "There should be 1 item left in the list.");
        boolean removedNonExistent = shoppingList.removeItem("milk");
        assertFalse(removedNonExistent, "Removing a non-existent item should return false.");
    }

    @Test
    public void testUpdateItem() {
        ShoppingListItem item1 = new ShoppingListItem("sugar", 100, Unit.GRAM);
        shoppingList.addItem(item1);
        boolean updated = shoppingList.updateItem("sugar", 150, Unit.GRAM);
        assertTrue(updated, "Update should return true when the item exists.");
        ShoppingListItem updatedItem = shoppingList.getItems().get(0);
        assertEquals(150, updatedItem.getQuantity(), "Quantity should be updated to 150.");
        // Attempt to update a non-existent item.
        boolean updateNonExistent = shoppingList.updateItem("flour", 200, Unit.GRAM);
        assertFalse(updateNonExistent, "Updating non-existent item should return false.");
    }

    @Test
    public void testEditItem() {
        ShoppingListItem item1 = new ShoppingListItem("sugar", 100, Unit.GRAM);
        ShoppingListItem item2 = new ShoppingListItem("flour", 200, Unit.GRAM);
        shoppingList.addItem(item1);
        shoppingList.addItem(item2);
        // Valid edit: edit item at index 1 (flour).
<<<<<<< HEAD
        shoppingList.editItem(1, "flour", 250, Unit.GRAM);
=======
        boolean edited = shoppingList.editItem(2 - 1, "flour", 250, Unit.GRAM);
        assertTrue(edited, "Editing valid index should return true.");
>>>>>>> fd9ead22
        ShoppingListItem editedItem = shoppingList.getItems().get(1);
        assertEquals("flour", editedItem.getIngredientName(),
                "Ingredient name should remain 'flour'.");
        assertEquals(250, editedItem.getQuantity(), "Quantity should be updated to 250.");
    }

    @Test
    public void testMarkItemAsPurchased() {
        ShoppingListItem item1 = new ShoppingListItem("sugar", 100, Unit.GRAM);
        shoppingList.addItem(item1);
        boolean marked = shoppingList.markItemAsPurchased("sugar");
        assertTrue(marked, "Marking an existing item as purchased should return true.");
        assertTrue(item1.isPurchased(), "The item 'sugar' should be marked as purchased.");
        // Attempt to mark a non-existent item.
        boolean markNonExistent = shoppingList.markItemAsPurchased("flour");
        assertFalse(markNonExistent, "Marking a non-existent item should return false.");
    }

    @Test
    public void testCopyFromAndCopyList() {
        ShoppingListItem item1 = new ShoppingListItem("sugar", 100, Unit.GRAM);
        ShoppingListItem item2 = new ShoppingListItem("flour", 200, Unit.GRAM);
        shoppingList.addItem(item1);
        shoppingList.addItem(item2);

        ShoppingList newList = new ShoppingList();
        newList.copyFrom(shoppingList);
        List<ShoppingListItem> newItems = newList.getItems();
        assertEquals(2, newItems.size(), "Copied list should have 2 items.");
        // Verify deep copy: newList items should not be the same instance as original.
        assertNotSame(item1, newItems.get(0), "Item should be a deep copy.");
        assertEquals("sugar", newItems.get(0).getIngredientName(),
                "Copied item should have correct name.");

        // Test copyList similarly.
        ShoppingList anotherList = new ShoppingList();
        anotherList.copyList(shoppingList);
        List<ShoppingListItem> anotherItems = anotherList.getItems();
        assertEquals(2, anotherItems.size(), "Copied list should have 2 items.");
    }

    @Test
    public void testDisplayList() {
        // Prepare to capture the console output.
        ShoppingListItem item1 = new ShoppingListItem("sugar", 100, Unit.GRAM);
        shoppingList.addItem(item1);
        ByteArrayOutputStream outContent = new ByteArrayOutputStream();
        PrintStream originalOut = System.out;
        System.setOut(new PrintStream(outContent));

        shoppingList.displayList();

        // Reset the System.out.
        System.setOut(originalOut);
        String output = outContent.toString();
        assertTrue(output.contains("Shopping List:"), "Display output should contain header.");
        assertTrue(output.contains("sugar: 100 " + Unit.GRAM), "Display output should contain the " +
                "item details.");
    }
}<|MERGE_RESOLUTION|>--- conflicted
+++ resolved
@@ -66,13 +66,8 @@
         ShoppingListItem item2 = new ShoppingListItem("flour", 200, Unit.GRAM);
         shoppingList.addItem(item1);
         shoppingList.addItem(item2);
-        // Valid edit: edit item at index 1 (flour).
-<<<<<<< HEAD
-        shoppingList.editItem(1, "flour", 250, Unit.GRAM);
-=======
-        boolean edited = shoppingList.editItem(2 - 1, "flour", 250, Unit.GRAM);
-        assertTrue(edited, "Editing valid index should return true.");
->>>>>>> fd9ead22
+        // Valid edit: edit item at index 2 (flour).
+        shoppingList.editItem(2, "flour", 250, Unit.GRAM);
         ShoppingListItem editedItem = shoppingList.getItems().get(1);
         assertEquals("flour", editedItem.getIngredientName(),
                 "Ingredient name should remain 'flour'.");
