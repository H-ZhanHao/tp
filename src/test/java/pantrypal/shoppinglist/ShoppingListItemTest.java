package pantrypal.shoppinglist;

import static org.junit.jupiter.api.Assertions.assertEquals;
import static org.junit.jupiter.api.Assertions.assertFalse;
import static org.junit.jupiter.api.Assertions.assertTrue;
import static org.junit.jupiter.api.Assertions.assertThrows;
import org.junit.jupiter.api.BeforeEach;
import org.junit.jupiter.api.Test;
import pantrypal.inventory.Unit;

public class ShoppingListItemTest {

    private ShoppingListItem item;

    @BeforeEach
    public void setUp() {
        // Assuming Unit.G represents grams and is a valid enum constant.
<<<<<<< HEAD
        item = new ShoppingListItem("sugar", 100, Unit.GRAM);
=======
        item = new ShoppingListItem("sugar", 100, Unit.GRAM, Category.CONDIMENT);
>>>>>>> e2015c51
        // Plain Java assert to ensure initialization.
        assert item != null : "ShoppingListItem instance should be initialized.";
    }

    @Test
    public void testConstructorInitializesCorrectly() {
        assertEquals("sugar", item.getIngredientName(), "Ingredient name should be 'sugar'.");
        assertEquals(100, item.getQuantity(), "Quantity should be 100.");
        assertEquals(Unit.GRAM, item.getUnit(), "Unit should be Unit.G.");
        assertFalse(item.isPurchased(), "New item should not be marked as purchased by default.");
    }

    @Test
    public void testSetIngredientName() {
        item.setIngredientName("flour");
        assertEquals("flour", item.getIngredientName(), "Ingredient name should be updated to 'flour'.");
    }

    @Test
    public void testConstructorNegativeQuantity() {
        // Creating a ShoppingListItem with a negative quantity should trigger an AssertionError.
        assertThrows(AssertionError.class, () -> {
            new ShoppingListItem("sugar", -100, Unit.GRAM);
        }, "Constructor should throw AssertionError for negative quantity");
    }

    @Test
    public void testSetQuantityNegative() {
        // Setting a negative quantity via setQuantity should trigger an AssertionError.
        ShoppingListItem item = new ShoppingListItem("flour", 100, Unit.GRAM);
        assertThrows(AssertionError.class, () -> {
            item.setQuantity(-50);
        }, "setQuantity should throw AssertionError for negative quantity");
    }

    @Test
    public void testUpdateItemNegativeQuantity() {
        // Updating an existing item in the ShoppingList with a negative quantity should trigger an AssertionError.
        ShoppingList list = new ShoppingList();
        ShoppingListItem item = new ShoppingListItem("butter", 100, Unit.GRAM);
        list.addItem(item);
        assertThrows(AssertionError.class, () -> {
            list.updateItem("butter", -200, Unit.GRAM);
        }, "updateItem should throw AssertionError for negative quantity");
    }

    @Test
    public void testSetQuantity() {
        item.setQuantity(200);
        assertEquals(200, item.getQuantity(), "Quantity should be updated to 200.");
    }

    @Test
    public void testSetUnit() {
        // Assuming Unit.ML exists as a valid constant in Unit.
        item.setUnit(Unit.MILLILITER);
        assertEquals(Unit.MILLILITER, item.getUnit(), "Unit should be updated to Unit.ML.");
    }

    @Test
    public void testSetPurchased() {
        item.setPurchased(true);
        assertTrue(item.isPurchased(), "Item should be marked as purchased.");
    }

    @Test
    public void testToStringWithoutPurchase() {
        String expected = "sugar: 100 " + Unit.GRAM;
        String actual = item.toString();
        assertEquals(expected, actual, "toString() should not indicate purchased when false.");
    }

    @Test
    public void testToStringWithPurchase() {
        item.setPurchased(true);
        String expected = "sugar: 100 " + Unit.GRAM + " (Purchased)";
        String actual = item.toString();
        assertEquals(expected, actual, "toString() should indicate purchased when true.");
    }

    @Test
    public void testCopyConstructor() {
        item.setPurchased(true);
        ShoppingListItem copy = new ShoppingListItem(item);
        assertEquals(item.getIngredientName(), copy.getIngredientName(),
                "Copied item should have the same ingredient name.");
        assertEquals(item.getQuantity(), copy.getQuantity(),
                "Copied item should have the same quantity.");
        assertEquals(item.getUnit(), copy.getUnit(),
                "Copied item should have the same unit.");
        assertEquals(item.isPurchased(), copy.isPurchased(),
                "Copied item should have the same purchased status.");

        // Modify original and ensure copy remains unchanged.
        item.setIngredientName("milk");
        item.setQuantity(50);
        item.setPurchased(false);
        assertEquals("sugar", copy.getIngredientName(),
                "Copy's ingredient name should remain 'sugar'.");
        assertEquals(100, copy.getQuantity(),
                "Copy's quantity should remain 100.");
        assertTrue(copy.isPurchased(),
                "Copy's purchased flag should remain true.");
    }
}<|MERGE_RESOLUTION|>--- conflicted
+++ resolved
@@ -3,9 +3,9 @@
 import static org.junit.jupiter.api.Assertions.assertEquals;
 import static org.junit.jupiter.api.Assertions.assertFalse;
 import static org.junit.jupiter.api.Assertions.assertTrue;
-import static org.junit.jupiter.api.Assertions.assertThrows;
 import org.junit.jupiter.api.BeforeEach;
 import org.junit.jupiter.api.Test;
+import pantrypal.inventory.Category;
 import pantrypal.inventory.Unit;
 
 public class ShoppingListItemTest {
@@ -15,11 +15,7 @@
     @BeforeEach
     public void setUp() {
         // Assuming Unit.G represents grams and is a valid enum constant.
-<<<<<<< HEAD
-        item = new ShoppingListItem("sugar", 100, Unit.GRAM);
-=======
-        item = new ShoppingListItem("sugar", 100, Unit.GRAM, Category.CONDIMENT);
->>>>>>> e2015c51
+        item = new ShoppingListItem("sugar", 100, Unit.GRAM, Category.CONDIMENTS);
         // Plain Java assert to ensure initialization.
         assert item != null : "ShoppingListItem instance should be initialized.";
     }
@@ -36,34 +32,6 @@
     public void testSetIngredientName() {
         item.setIngredientName("flour");
         assertEquals("flour", item.getIngredientName(), "Ingredient name should be updated to 'flour'.");
-    }
-
-    @Test
-    public void testConstructorNegativeQuantity() {
-        // Creating a ShoppingListItem with a negative quantity should trigger an AssertionError.
-        assertThrows(AssertionError.class, () -> {
-            new ShoppingListItem("sugar", -100, Unit.GRAM);
-        }, "Constructor should throw AssertionError for negative quantity");
-    }
-
-    @Test
-    public void testSetQuantityNegative() {
-        // Setting a negative quantity via setQuantity should trigger an AssertionError.
-        ShoppingListItem item = new ShoppingListItem("flour", 100, Unit.GRAM);
-        assertThrows(AssertionError.class, () -> {
-            item.setQuantity(-50);
-        }, "setQuantity should throw AssertionError for negative quantity");
-    }
-
-    @Test
-    public void testUpdateItemNegativeQuantity() {
-        // Updating an existing item in the ShoppingList with a negative quantity should trigger an AssertionError.
-        ShoppingList list = new ShoppingList();
-        ShoppingListItem item = new ShoppingListItem("butter", 100, Unit.GRAM);
-        list.addItem(item);
-        assertThrows(AssertionError.class, () -> {
-            list.updateItem("butter", -200, Unit.GRAM);
-        }, "updateItem should throw AssertionError for negative quantity");
     }
 
     @Test
