--- conflicted
+++ resolved
@@ -1,9 +1,9 @@
 package pantrypal.recipe;
 
-import pantrypal.general.control.Ui;
 import pantrypal.inventory.Ingredient;
 import pantrypal.inventory.Unit;
 
+import java.time.LocalDate;
 import java.util.ArrayList;
 import java.util.List;
 
@@ -97,21 +97,6 @@
         }
     }
 
-<<<<<<< HEAD
-    public void addRecipeIngredients(Recipe recipe, String ingredientName, int quantity, Unit unit,
-                                     LocalDate expiryDate) {
-        try{
-            Ingredient ingredient = new Ingredient(ingredientName, quantity, unit, expiryDate);
-            recipe.addIngredient(ingredient);
-        } catch (Exception e){
-            Ui.showMessage("Warning: Invalid ingredient " + ingredientName);
-            Ui.showMessage(e.getMessage());
-        }
-    }
-
-
-=======
->>>>>>> 7900a792
     public void editRecipeIngredients(Recipe recipe, String ingredientName,
                                       String newName, int newQuantity, Unit newUnit) {
         try {
