--- conflicted
+++ resolved
@@ -92,13 +92,9 @@
         }
     }
 
-<<<<<<< HEAD
+
     public void editRecipeIngredients(Recipe recipe, String ingredientName,
                                       String newName, int newQuantity, String newUnit) {
-=======
-    public void editRecipeIngredients(Recipe recipe, String ingredientName, String newName,
-                                      int newQuantity, String newUnit) {
->>>>>>> 55a15981
         try {
             Ingredient ingredient = recipe.getIngredient(ingredientName);
             if (ingredient == null) {
