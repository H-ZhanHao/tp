--- conflicted
+++ resolved
@@ -181,7 +181,7 @@
             case "categorylist":
                 return new CategoryList();
             //From here on are commands for ShoppingList
-            case "addshoppingitem": //typo error
+            case "addshoppingitem":
                 if (inputParts.length < 4) {
                     throw new IllegalArgumentException("Insufficient arguments for addShoppingItem command.");
                 }
@@ -245,13 +245,9 @@
                 }
                 assert unit != null : "Unit cannot be null";
                 return new EditShoppingItem(index, name, quantity, unit);
-<<<<<<< HEAD
             case "markshoppingitemaspurchased":
-=======
-            case "markitemaspurchased":
->>>>>>> fd9ead22
-                if (inputParts.length < 2) {
-                    throw new IllegalArgumentException("Insufficient arguments for markItemAsPurchased" +
+                if (inputParts.length < 2) {
+                    throw new IllegalArgumentException("Insufficient arguments for markShoppingItemAsPurchased" +
                             "command.");
                 }
                 name = inputParts[1].toUpperCase();
@@ -304,7 +300,7 @@
                 if (addToWeekIndex < 0) {
                     throw new IllegalArgumentException("Week index must be greater than 0");
                 }
-                assert addToWeekIndex >= 0 : "Week index must be greater than 0";
+                assert addToWeekIndex >= 0 : "Week index must be non-negative";
 
                 String addDayName = inputParts[2];
                 if (addDayName == null || addDayName.isEmpty()) {
@@ -412,15 +408,9 @@
                 }
                 int removePlanIndex = Integer.parseInt(inputParts[1]) - 1;
                 if (removePlanIndex < 0) {
-<<<<<<< HEAD
                     throw new IllegalArgumentException("Plan index must be greater than 0.");
                 }
                 assert removePlanIndex >= 0 : "Plan index must be greater than 0.";
-=======
-                    throw new IllegalArgumentException("Plan index must be greater than 0");
-                }
-                assert removePlanIndex >= 0 : "Plan index must be greater than 0";
->>>>>>> fd9ead22
                 return new RemovePlan(removePlanIndex);
             default:
                 return new NullCommand("Invalid Command! ");
