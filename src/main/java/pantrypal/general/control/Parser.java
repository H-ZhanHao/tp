--- conflicted
+++ resolved
@@ -139,66 +139,7 @@
                 return new RemoveRecipe(name);
             case "viewRecipeList":
                 return new ListRecipe();
-<<<<<<< HEAD
-            case "addNewPlan":
-                if (inputParts.length < 2) {
-                    throw new IllegalArgumentException("Insufficient arguments for addNewPlan command.");
-                }
-                String planName = inputParts[1];
-                return new AddNewPlan(planName);
-            case "removePlan":
-                if (inputParts.length < 2) {
-                    throw new IllegalArgumentException("Insufficient arguments for removePlan command.");
-                }
-                int index = Integer.parseInt(inputParts[1]) - 1;
-                return new RemovePlan(index);
-            case "addRecipeToPlan":
-                if (inputParts.length < 4) {
-                    throw new IllegalArgumentException("Insufficient arguments for addRecipeToPlan command.");
-                }
-                int recipeIndex = Integer.parseInt(inputParts[1]) - 1;
-                int planIndex = Integer.parseInt(inputParts[2]) - 1;
-                String mealName = inputParts[3].toUpperCase();
-                return new AddRecipeToPlan(recipeIndex, planIndex, mealName);
-            case "removeRecipeFromPlan":
-                if (inputParts.length < 3) {
-                    throw new IllegalArgumentException("Insufficient arguments for removeRecipeFromPlan command.");
-                }
-                int deleteRecipeIndex = Integer.parseInt(inputParts[1]) - 1;
-                String deleteMealName = inputParts[2];
-                return new RemoveRecipeFromPlan(deleteRecipeIndex, deleteMealName);
-            case "addNewDay":
-                if (inputParts.length < 3) {
-                    throw new IllegalArgumentException("Insufficient arguments for addNewDay command.");
-                }
-                int dayPlanIndex = Integer.parseInt(inputParts[1]) - 1;
-                int addDayIndex = Integer.parseInt(inputParts[2]) - 1;
-                return new AddNewDay(dayPlanIndex, addDayIndex);
-            case "removeDay":
-                if (inputParts.length < 4) {
-                    throw new IllegalArgumentException("Insufficient arguments for removeDay command.");
-                }
-                int deleteDayIndex = Integer.parseInt(inputParts[1]) - 1;
-                return new RemoveDay(deleteDayIndex);
-            case "viewDay":
-                if (inputParts.length < 2) {
-                    throw new IllegalArgumentException("Insufficient arguments for viewDay command.");
-                }
-                int viewDayIndex = Integer.parseInt(inputParts[1]) - 1;
-                return new ViewDay(viewDayIndex);
-            case "executeDay":
-                if (inputParts.length < 2) {
-                    throw new IllegalArgumentException("Insufficient arguments for executeDay command.");
-                }
-                int executeDayIndex = Integer.parseInt(inputParts[1]) - 1;
-                return new ExecuteDay(executeDayIndex);
-            case "viewPresets":
-                return new ViewPresets();
-            case "viewWeek":
-                return new ViewWeek();
-=======
             //From here on are commands for MealPlan
->>>>>>> 3a452e4d
 
             default:
                 return new NullCommand("Invalid Command! ");
