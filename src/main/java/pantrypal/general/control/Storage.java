--- conflicted
+++ resolved
@@ -13,11 +13,7 @@
 import java.io.File;
 import java.io.FileWriter;
 import java.io.IOException;
-<<<<<<< HEAD
-import java.time.LocalDate;
 import java.util.ArrayList;
-=======
->>>>>>> 7900a792
 import java.util.Map;
 import java.util.Scanner;
 
@@ -91,12 +87,7 @@
                     String stockName = stockItem[0];
                     double stockQuantity = Double.parseDouble(stockItem[1]);
                     Unit stockUnit = Unit.parseUnit(stockItem[2]);
-<<<<<<< HEAD
-                    //LocalDate expiryDate = LocalDate.parse(stockItem[3]);
-                    inventory.addNewIngredient(stockName, stockQuantity, stockUnit, null);
-=======
                     inventory.addNewIngredient(stockName, stockQuantity, stockUnit);
->>>>>>> 7900a792
                 } else if (line.startsWith("[LowStock]")) {
                     currentSection = "LowStock";
                     line = line.substring("[LowStock]".length()).trim();
@@ -118,19 +109,11 @@
                             String[] ingredients = line.trim().split("\\|");
                             for (String ingredient : ingredients) {
                                 assert false;
-<<<<<<< HEAD
-                                String ingredientName = ingredient.trim().split(" ")[0];
-                                double ingredientQuantity = Double.parseDouble(ingredient.trim().split(" ")[1]);
-                                Unit ingredientUnit = Unit.parseUnit(ingredient.trim().split(" ")[2]);
-                                recipe.addIngredient(new Ingredient(ingredientName, ingredientQuantity,
-                                        ingredientUnit, null));
-=======
-                                String ingredientName = ingredient.split("")[0];
-                                double ingredientQuantity = Double.parseDouble(ingredient.split("")[1]);
-                                Unit ingredientUnit = Unit.parseUnit(ingredient.split("")[2]);
+                                String ingredientName = ingredient.split(" ")[0];
+                                double ingredientQuantity = Double.parseDouble(ingredient.split(" ")[1]);
+                                Unit ingredientUnit = Unit.parseUnit(ingredient.split(" ")[2]);
                                 recipe.addIngredient(new Ingredient(ingredientName, ingredientQuantity,
                                         ingredientUnit));
->>>>>>> 7900a792
                             }
                         } else if (line.startsWith("[Instructions]")) {
                             line = line.substring("[Instructions]".length()).trim();
@@ -191,7 +174,7 @@
                 Ingredient item = ingredient.getValue();
                 fileInput.append("[Stock] ").append(item.getName()).append(" ")
                         .append(item.getQuantity())
-                        .append(" ").append(item.getUnit()).append(" ").append(item.getExpiryDate()).append("\n");
+                        .append(" ").append(item.getUnit()).append("\n");
             }
 
             for (Map.Entry<String, Double> lowStockItem : inventory.getLowStockAlerts().entrySet()) {
