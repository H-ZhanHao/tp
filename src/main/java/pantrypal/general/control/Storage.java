--- conflicted
+++ resolved
@@ -105,7 +105,6 @@
     }
 
     private static void processShoppingLine(String line, ShoppingList shoppingList) {
-<<<<<<< HEAD
         try {
             String[] shoppingListItem = line.substring("[Shopping]".length()).trim().split(" ");
             if (shoppingListItem.length != 4) {
@@ -123,13 +122,6 @@
         } catch (ArrayIndexOutOfBoundsException e) {
             throw new DataCorruptionException("Invalid arguments in shopping list item");
         }
-=======
-        String[] shoppingListItem = line.substring("[Shopping]".length()).trim().split(" ");
-        String name = unescapeSpecialCharacters(shoppingListItem[0]);
-        double quantity = Double.parseDouble(shoppingListItem[1]);
-        Unit unit = Unit.parseUnit(shoppingListItem[2]);
-        shoppingList.addItem(new ShoppingListItem(name, quantity, unit));
->>>>>>> da0b86bd
     }
 
     private static Recipe processRecipeLine(String line, RecipeManager recipeManager) {
@@ -226,12 +218,8 @@
         for (Ingredient ingredient : ingredients) {
             fileInput.append(escapeSpecialCharacters(ingredient.getName())).append(" ")
                     .append(ingredient.getQuantity()).append(" ")
-<<<<<<< HEAD
-                    .append(ingredient.getUnit()).append(" ").append(ingredient.getCategory()).append(" | ");
-=======
                     .append(ingredient.getUnit()).append(" ")
                     .append(ingredient.getCategory()).append(" | ");
->>>>>>> da0b86bd
         }
         fileInput.append("\n");
         return fileInput;
@@ -283,5 +271,4 @@
             Ui.printErrorMessage(e.getMessage());
         }
     }
-
 }