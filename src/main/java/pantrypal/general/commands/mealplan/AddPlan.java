--- conflicted
+++ resolved
@@ -24,15 +24,9 @@
     }
 
     @Override
-<<<<<<< HEAD
-    public void execute(Ui ui, IngredientInventory inventory, ShoppingList list,RecipeManager recipes,
-                        MealPlanManager plans, Scanner in){
-        plans.addPlan(planName);
-=======
     public void execute(Ui ui, IngredientInventory inventory, ShoppingList list, RecipeManager recipes,
                         MealPlanManager plans, Scanner in) {
         plans.addPlanToList(planName);
         Ui.showMessage("Plan added: " + planName);
->>>>>>> cb3530d1
     }
 }