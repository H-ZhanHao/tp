--- conflicted
+++ resolved
@@ -13,13 +13,8 @@
     private String mealName;
 
     public RemoveRecipeFromPlan() {
-<<<<<<< HEAD
-        super("removeFromPlan <recipe index>",
-                "Remove a recipe to a plan");
-=======
         super("removeFromPlan <recipe index> <meal name>" ,
                 "Remove a recipe from a particular meal of a plan");
->>>>>>> 79431e24
     }
 
     public RemoveRecipeFromPlan(int planIndex, String mealName) {
@@ -30,17 +25,8 @@
     @Override
     public void execute(Ui ui, IngredientInventory inventory, ShoppingList list, PlanPresets presets,
                         RecipeManager recipes, Scanner in) {
-<<<<<<< HEAD
-        String mealName = presets.removeRecipeFromPlan(mealIndex, planIndex);
-        if (mealName.equals("NULL")) {
-            System.out.println("The corresponding meal did not have a recipe allocated.");
-        } else {
-            System.out.println("Recipe for " + mealName + " removed from plan  " + (planIndex - 1));
-        }
-=======
         presets.removeRecipeFromPlan(planIndex, mealName);
         System.out.println("Recipe for " + mealName + " removed from plan " + planIndex);
->>>>>>> 79431e24
 
     }
 }