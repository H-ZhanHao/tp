package pantrypal.general.commands.mealplan;

import pantrypal.general.control.Ui;
import pantrypal.inventory.IngredientInventory;
import pantrypal.mealplan.MealPlanManager;
import pantrypal.recipe.Recipe;
import pantrypal.recipe.RecipeManager;
import pantrypal.shoppinglist.ShoppingList;

import java.util.Scanner;

public class AddRecipeToPlan extends MealPlanCommand {
    int planIndex;
    int recipeIndex;
    String mealType;

    public AddRecipeToPlan() {
        super("addRecipeToPlan <plan index> <recipe index> <breakfast/lunch/dinner>",
                "Add a recipe to a meal plan");
    }

    public AddRecipeToPlan(int planIndex, int recipeIndex, String mealType) {
        this.planIndex = planIndex;
        this.recipeIndex = recipeIndex;
        this.mealType = mealType;
    }

    public int getPlanIndex() {
        return planIndex;
    }

    public int getRecipeIndex() {
        return recipeIndex;
    }

    public String getMealType() {
        return mealType;
    }

    @Override
    public void execute(Ui ui, IngredientInventory inventory, ShoppingList list, RecipeManager recipes,
                        MealPlanManager plans, Scanner in){
        try {
            if (recipeIndex >= recipes.getRecipeList().size()) {
                throw new ArrayIndexOutOfBoundsException("Recipe index out of bounds");
            }
            Recipe recipe = recipes.getRecipeList().get(recipeIndex);
<<<<<<< HEAD
            plans.getPlanDetails().get(planIndex).addRecipeToPlan(recipe, getMealType(mealType));
=======
            plans.getPlanDetails(planIndex).addRecipeToPlan(recipe, getMealType(mealType));
            Ui.showMessage("Added recipe to plan");
>>>>>>> cb3530d1
        } catch (ArrayIndexOutOfBoundsException e) {
            Ui.showMessage(e.getMessage());
        } catch (IndexOutOfBoundsException e) {
            Ui.showMessage("Invalid plan index");
        } catch (NullPointerException e) {
            Ui.showMessage("Invalid meal type given.\nPlease enter only BREAKFAST, LUNCH OR DINNER");
        } catch (IllegalArgumentException e) {
            Ui.showMessage("Invalid input given. Please refrain from unconventional datatypes");
        }
    }
}<|MERGE_RESOLUTION|>--- conflicted
+++ resolved
@@ -45,12 +45,8 @@
                 throw new ArrayIndexOutOfBoundsException("Recipe index out of bounds");
             }
             Recipe recipe = recipes.getRecipeList().get(recipeIndex);
-<<<<<<< HEAD
-            plans.getPlanDetails().get(planIndex).addRecipeToPlan(recipe, getMealType(mealType));
-=======
             plans.getPlanDetails(planIndex).addRecipeToPlan(recipe, getMealType(mealType));
             Ui.showMessage("Added recipe to plan");
->>>>>>> cb3530d1
         } catch (ArrayIndexOutOfBoundsException e) {
             Ui.showMessage(e.getMessage());
         } catch (IndexOutOfBoundsException e) {
