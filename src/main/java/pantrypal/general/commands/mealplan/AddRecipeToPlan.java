package pantrypal.general.commands.mealplan;

<<<<<<< HEAD
import pantrypal.general.commands.Command;
import pantrypal.general.control.Ui;
import pantrypal.inventory.IngredientInventory;
import pantrypal.mealplan.PlanPresets;
import pantrypal.recipe.RecipeManager;
import pantrypal.shoppinglist.ShoppingList;

import java.util.Scanner;

public class AddRecipeToPlan extends Command {
    private int recipeIndex;
    private int planIndex;

    public AddRecipeToPlan() {
        super("addToPlan <recipe index>" , "Add a recipe to a plan");
    }

    public AddRecipeToPlan(int recipeIndex, int planIndex) {
        this.recipeIndex = recipeIndex;
        this.planIndex = planIndex;
    }

    @Override
    public void execute(Ui ui, IngredientInventory inventory, ShoppingList list, PlanPresets presets,
                        RecipeManager recipes, Scanner in) {
        presets.addRecipeToPlan(recipes, recipeIndex, planIndex);
        System.out.println("Recipe " + recipeIndex + 1 + " added to plan " + planIndex + 1);
    }
=======
public class AddRecipeToPlan {

    public AddRecipeToPlan() {


    }

>>>>>>> 5f7029cd
}<|MERGE_RESOLUTION|>--- conflicted
+++ resolved
@@ -1,6 +1,5 @@
 package pantrypal.general.commands.mealplan;
 
-<<<<<<< HEAD
 import pantrypal.general.commands.Command;
 import pantrypal.general.control.Ui;
 import pantrypal.inventory.IngredientInventory;
@@ -15,7 +14,7 @@
     private int planIndex;
 
     public AddRecipeToPlan() {
-        super("addToPlan <recipe index>" , "Add a recipe to a plan");
+        super("addToPlan <recipe index> <plan index>" , "Add a recipe to a plan");
     }
 
     public AddRecipeToPlan(int recipeIndex, int planIndex) {
@@ -29,13 +28,4 @@
         presets.addRecipeToPlan(recipes, recipeIndex, planIndex);
         System.out.println("Recipe " + recipeIndex + 1 + " added to plan " + planIndex + 1);
     }
-=======
-public class AddRecipeToPlan {
-
-    public AddRecipeToPlan() {
-
-
-    }
-
->>>>>>> 5f7029cd
 }