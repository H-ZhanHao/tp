package pantrypal.general.commands.mealplan;

import pantrypal.general.control.Ui;
import pantrypal.inventory.IngredientInventory;
import pantrypal.mealplan.MealPlanManager;
import pantrypal.mealplan.Plan;
import pantrypal.recipe.Recipe;
import pantrypal.recipe.RecipeManager;
import pantrypal.shoppinglist.ShoppingList;

import java.util.Scanner;

public class AddRecipeToPlan extends MealPlanCommand {

    int planIndex;
    int recipeIndex;
    Plan.MealType mealType;

    public AddRecipeToPlan() {
<<<<<<< HEAD
        super("addRecipeToPlan <recipe index> <plan index> <meal name>",
                "Add a recipe to a particular meal of a plan");
=======
        super("addPlanToList <plan name>", "Add a new plan to the list");
>>>>>>> 3a452e4d
    }

    public AddRecipeToPlan(int planIndex, int recipeIndex, String mealType) {
        try {
            this.planIndex = planIndex;
            this.recipeIndex = recipeIndex;
            this.mealType = Plan.MealType.valueOf(mealType.toUpperCase());
        } catch (IllegalArgumentException e) {
            System.out.println("Invalid meal type: " + mealType);
        }
    }

    @Override
    public void execute(Ui ui, IngredientInventory inventory, ShoppingList list, RecipeManager recipes,
                        MealPlanManager plans, Scanner in){
        try {
            if (recipeIndex >= recipes.getRecipeList().size()) {
                throw new ArrayIndexOutOfBoundsException("Recipe index out of bounds");
            }
            Recipe recipe = recipes.getRecipeList().get(recipeIndex);
            plans.getPlanDetails(planIndex).addRecipeToPlan(recipe, mealType);
        } catch (ArrayIndexOutOfBoundsException e) {
            e.getMessage();
        } catch (IndexOutOfBoundsException e) {
            ui.showMessage("Invalid plan index");
        }
    }
}<|MERGE_RESOLUTION|>--- conflicted
+++ resolved
@@ -17,12 +17,7 @@
     Plan.MealType mealType;
 
     public AddRecipeToPlan() {
-<<<<<<< HEAD
-        super("addRecipeToPlan <recipe index> <plan index> <meal name>",
-                "Add a recipe to a particular meal of a plan");
-=======
         super("addPlanToList <plan name>", "Add a new plan to the list");
->>>>>>> 3a452e4d
     }
 
     public AddRecipeToPlan(int planIndex, int recipeIndex, String mealType) {
