--- conflicted
+++ resolved
@@ -42,19 +42,12 @@
     private static final List<Command> commandList = Arrays.asList(
             new Exit(), new AddIngredient(),
             new IncreaseQuantity(), new DecreaseQuantity(),
-<<<<<<< HEAD
-            new SetAlert(), new CheckStock(), new ViewLowStock(), new AddShoppingItem(),
+            new SetAlert(), new CheckStock(), new ViewLowStock(), new AddShoppingItem(), new ConvertIngredient(),
             new GenerateShoppingList(), new RemoveShoppingItem(), new ViewShoppingList(), new AddRecipe(),
-            new ViewRecipe(), new RemoveRecipe(), new ListRecipe(), new AddNewDay(), new RemoveDay(),
-            new RemovePlan(), new AddRecipeToPlan(), new RemoveRecipeFromPlan(), new AddNewPlan(),
-            new ViewPresets(), new ViewWeek(), new ViewDay(), new ExecuteDay(), new Help(), new UnitList()
-=======
-            new SetAlert(), new CheckStock(), new ViewLowStock(), new ConvertIngredient(),
-            new ViewIngredientsByCategory(), new AddShoppingItem(),
-            new GenerateShoppingList(), new RemoveShoppingItem(), new ViewShoppingList(), new ViewPresets(),
-            new AddNewPlan(), new RemovePlan(), new AddRecipe(), new ViewRecipe(), new RemoveRecipe(), new ListRecipe(),
-            new AddRecipeToPlan(), new RemoveRecipeFromPlan(), new Help(), new UnitList(), new CategoryList()
->>>>>>> cb847279
+            new ViewIngredientsByCategory(), new ViewRecipe(), new RemoveRecipe(), new ListRecipe(), new AddNewDay(),
+            new RemoveDay(), new RemovePlan(), new AddRecipeToPlan(), new RemoveRecipeFromPlan(), new AddNewPlan(),
+            new ViewPresets(), new ViewWeek(), new ViewDay(), new ExecuteDay(), new Help(), new UnitList(),
+            new CategoryList()
     );
 
     public Help() {
