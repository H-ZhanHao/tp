--- conflicted
+++ resolved
@@ -16,19 +16,12 @@
 import pantrypal.general.commands.mealplan.RemovePlan;
 import pantrypal.general.commands.mealplan.RemoveRecipeFromPlan;
 import pantrypal.general.commands.mealplan.RemovePlanFromDay;
-<<<<<<< HEAD
+import pantrypal.general.commands.mealplan.ViewPlan;
 import pantrypal.general.commands.mealplan.ViewDayPlan;
 import pantrypal.general.commands.mealplan.ViewWeekPlans;
 import pantrypal.general.commands.mealplan.ExecutePlan;
-import pantrypal.general.commands.mealplan.FindForPlans;
-=======
-import pantrypal.general.commands.mealplan.ViewPlan;
-import pantrypal.general.commands.mealplan.ViewPlanForDay;
-import pantrypal.general.commands.mealplan.ViewPlanForWeek;
-import pantrypal.general.commands.mealplan.ExecutePlanForDay;
 import pantrypal.general.commands.mealplan.FindPlan;
 import pantrypal.general.commands.mealplan.ViewPlanList;
->>>>>>> cb3530d1
 import pantrypal.general.commands.recipe.AddRecipe;
 import pantrypal.general.commands.recipe.ListRecipe;
 import pantrypal.general.commands.recipe.RemoveRecipe;
@@ -60,17 +53,10 @@
             new MarkShoppingItemAsPurchased(), new ViewShoppingList(),
 
             new AddRecipe(), new ViewRecipe(), new RemoveRecipe(), new ListRecipe(),
-<<<<<<< HEAD
-      
+
             new AddPlan(), new AddPlanToDay(), new AddRecipeToPlan(), new ExecutePlan(),
-            new FindForPlans(), new RemovePlanFromDay(), new RemoveRecipeFromPlan(), new ViewDayPlan(),
-            new ViewWeekPlans()
-=======
-
-            new AddPlan(), new AddPlanToDay(), new AddRecipeToPlan(), new ExecutePlanForDay(),
-            new FindPlan(), new RemovePlanFromDay(), new RemoveRecipeFromPlan(), new ViewPlanForDay(),
-            new ViewPlanForWeek(), new ViewPlanList(), new ViewPlan(), new RemovePlan()
->>>>>>> cb3530d1
+            new FindPlan(), new RemovePlanFromDay(), new RemoveRecipeFromPlan(), new ViewDayPlan(),
+            new ViewWeekPlans(), new ViewPlanList(), new ViewPlan(), new RemovePlan()
     );
 
     public Help() {
