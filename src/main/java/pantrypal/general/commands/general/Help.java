package pantrypal.general.commands.general;

import pantrypal.general.commands.Command;
import pantrypal.general.commands.inventory.AddIngredient;
import pantrypal.general.commands.inventory.ConvertIngredient;
import pantrypal.general.commands.inventory.IncreaseQuantity;
import pantrypal.general.commands.inventory.DecreaseQuantity;
import pantrypal.general.commands.inventory.SetAlert;
import pantrypal.general.commands.inventory.CheckStock;
import pantrypal.general.commands.inventory.ViewIngredientsByCategory;
import pantrypal.general.commands.inventory.ViewLowStock;
import pantrypal.general.commands.mealplan.AddPlanToList;
import pantrypal.general.commands.mealplan.AddPlanToWeek;
import pantrypal.general.commands.mealplan.AddRecipeToPlan;
import pantrypal.general.commands.mealplan.RemoveRecipeFromPlan;
import pantrypal.general.commands.mealplan.RemovePlanFromWeek;
import pantrypal.general.commands.mealplan.ViewPlanForDay;
import pantrypal.general.commands.mealplan.ViewPlanForWeek;
import pantrypal.general.commands.mealplan.ExecutePlanForDay;
import pantrypal.general.commands.mealplan.FindForPlans;
import pantrypal.general.commands.recipe.AddRecipe;
import pantrypal.general.commands.recipe.ListRecipe;
import pantrypal.general.commands.recipe.RemoveRecipe;
import pantrypal.general.commands.recipe.ViewRecipe;
import pantrypal.general.commands.shoppinglist.AddShoppingItem;
import pantrypal.general.commands.shoppinglist.RemoveShoppingItem;
import pantrypal.general.commands.shoppinglist.ViewShoppingList;
import pantrypal.general.commands.shoppinglist.EditShoppingItem;
import pantrypal.general.commands.shoppinglist.GenerateShoppingList;
import pantrypal.general.commands.shoppinglist.MarkShoppingItemAsPurchased;
import pantrypal.general.control.Ui;
import pantrypal.inventory.IngredientInventory;
import pantrypal.mealplan.MealPlanManager;
import pantrypal.recipe.RecipeManager;
import pantrypal.shoppinglist.ShoppingList;

import java.util.Arrays;
import java.util.List;
import java.util.Scanner;

public class Help extends GeneralCommand {
    private static final List<Command> commandList = Arrays.asList(
            new Exit(), new Help(),
            new AddIngredient(), new IncreaseQuantity(), new DecreaseQuantity(), new SetAlert(), new CheckStock(),
            new ViewLowStock(),  new ConvertIngredient(), new ViewIngredientsByCategory(), new UnitList(),
            new CategoryList(),
<<<<<<< HEAD
            new AddShoppingItem(), new GenerateShoppingList(), new RemoveShoppingItem(), new EditShoppingItem(),
            new MarkShoppingItemAsPurchased(), new ViewShoppingList(),
            new AddRecipe(), new ViewRecipe(), new RemoveRecipe(), new ListRecipe()
=======
            new AddShoppingItem(), new GenerateShoppingList(), new RemoveShoppingItem(), new ViewShoppingList(),
            new AddRecipe(), new ViewRecipe(), new RemoveRecipe(), new ListRecipe(),
            new AddPlanToList(), new AddPlanToWeek(), new AddRecipeToPlan(), new ExecutePlanForDay(),
            new FindForPlans(), new RemovePlanFromWeek(), new RemoveRecipeFromPlan(), new ViewPlanForDay(),
            new ViewPlanForWeek()

>>>>>>> c7768c6e
    );

    public Help() {
        super("help","List all commands");
    }

    @Override
    public void execute(Ui ui, IngredientInventory inventory, ShoppingList list, RecipeManager recipes,
                        MealPlanManager plans, Scanner in) {
        ui.printHelpMessage(commandList.toArray(new Command[0]));
    }
}<|MERGE_RESOLUTION|>--- conflicted
+++ resolved
@@ -44,18 +44,15 @@
             new AddIngredient(), new IncreaseQuantity(), new DecreaseQuantity(), new SetAlert(), new CheckStock(),
             new ViewLowStock(),  new ConvertIngredient(), new ViewIngredientsByCategory(), new UnitList(),
             new CategoryList(),
-<<<<<<< HEAD
+      
             new AddShoppingItem(), new GenerateShoppingList(), new RemoveShoppingItem(), new EditShoppingItem(),
             new MarkShoppingItemAsPurchased(), new ViewShoppingList(),
-            new AddRecipe(), new ViewRecipe(), new RemoveRecipe(), new ListRecipe()
-=======
-            new AddShoppingItem(), new GenerateShoppingList(), new RemoveShoppingItem(), new ViewShoppingList(),
+      
             new AddRecipe(), new ViewRecipe(), new RemoveRecipe(), new ListRecipe(),
+      
             new AddPlanToList(), new AddPlanToWeek(), new AddRecipeToPlan(), new ExecutePlanForDay(),
             new FindForPlans(), new RemovePlanFromWeek(), new RemoveRecipeFromPlan(), new ViewPlanForDay(),
             new ViewPlanForWeek()
-
->>>>>>> c7768c6e
     );
 
     public Help() {
