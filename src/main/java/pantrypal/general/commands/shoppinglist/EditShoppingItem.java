package pantrypal.general.commands.shoppinglist;

import pantrypal.general.control.Ui;
import pantrypal.inventory.Category;
import pantrypal.inventory.IngredientInventory;
import pantrypal.mealplan.PlanPresets;
import pantrypal.mealplan.WeeklySchedule;
import pantrypal.recipe.RecipeManager;
import pantrypal.shoppinglist.ShoppingList;
import pantrypal.shoppinglist.ShoppingListItem;
import pantrypal.inventory.Unit;
import java.util.Scanner;

public class EditShoppingItem extends ShoppingListCommand {
    private ShoppingList shoppingList;
    private Scanner scanner;
    private ShoppingListItem shoppingListItem;
    private int index;
    private String newIngredientName;
    private double newQuantity;
    private Unit newUnit;
    private Category newCategory;

    public EditShoppingItem() {
        super("editShoppingItem <index> <newIngredientName> "
                + "<newQuantity> <newUnit>", "Edit a shopping list item");
    }

    public EditShoppingItem(int index, String newIngredientName, double newQuantity, Unit newUnit,
                            ShoppingList shoppingList) {
        super("editShoppingItem <index> <newIngredientName> <newQuantity> <newUnit>",
                "Edit a shopping list item");
        this.index = index;
        this.newIngredientName = newIngredientName;
        this.newQuantity = newQuantity;
        this.newUnit = newUnit;
        this.shoppingList = shoppingList;
    }

    @Override
    public void execute(Ui ui, IngredientInventory inventory, ShoppingList list, PlanPresets presets,
<<<<<<< HEAD
                        RecipeManager recipes, WeeklySchedule week, Scanner in) {
        boolean success = shoppingList.editItem(index, newIngredientName, newQuantity, newUnit);
=======
                        RecipeManager recipes, Scanner in) {
        boolean success = shoppingList.editItem(index, newIngredientName, newQuantity, newUnit, newCategory);
>>>>>>> cb847279
        if (success) {
            ui.showMessage("Item at index " + index + " updated successfully.");
        } else {
            ui.showMessage("Error: Invalid index provided. No item updated.");
        }
    }
}<|MERGE_RESOLUTION|>--- conflicted
+++ resolved
@@ -39,13 +39,8 @@
 
     @Override
     public void execute(Ui ui, IngredientInventory inventory, ShoppingList list, PlanPresets presets,
-<<<<<<< HEAD
                         RecipeManager recipes, WeeklySchedule week, Scanner in) {
-        boolean success = shoppingList.editItem(index, newIngredientName, newQuantity, newUnit);
-=======
-                        RecipeManager recipes, Scanner in) {
         boolean success = shoppingList.editItem(index, newIngredientName, newQuantity, newUnit, newCategory);
->>>>>>> cb847279
         if (success) {
             ui.showMessage("Item at index " + index + " updated successfully.");
         } else {
