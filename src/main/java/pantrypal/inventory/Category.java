--- conflicted
+++ resolved
@@ -7,30 +7,14 @@
  */
 public enum Category {
     DAIRY,
-    SPICE, //condiment
+    SPICE,
     VEGETABLE,
     FRUIT,
-<<<<<<< HEAD
-    MEAT, //poultry
-    GRAIN,
-    CONDIMENT,
-    SWEET, //misc
-    BEVERAGE, //misc
-    SEAFOOD, //poultry
-    NUTS,
-    BAKERY, //misc or grains
-    FROZEN, //misc
-    CANNED, //misc
-    SNACK, //misc
-    SOUP, //misc
-    HERB; //vegetable
-=======
     POULTRY,
     GRAIN,
     CONDIMENT,
     MISC,
     NUTS;
->>>>>>> 166f439d
 
     /**
      * Returns a user-friendly version of the category name, where the first letter is capitalized
