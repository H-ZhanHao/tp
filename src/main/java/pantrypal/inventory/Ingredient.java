package pantrypal.inventory;

import java.util.Objects;

public class Ingredient {
    protected String name;
    protected double quantity;
    protected Unit unit;
    protected Category category;

<<<<<<< HEAD
    //Change the access modifier to public for use by RecipeManager
    public Ingredient(String name, double quantity, Unit unit) {
=======
    //Change the access modifier to public to be used by RecipeManager
    public Ingredient(String name, double quantity, Unit unit, Category category) {
>>>>>>> cb847279
        this.name = name;
        this.quantity = quantity;
        this.unit = unit;
        this.category = category;
    }

    public String getName() {
        return name;
    }

    public double getQuantity() {
        return quantity;
    }

    public Unit getUnit() {
        return unit;
    }

    public void setQuantity(double quantity) {
        this.quantity = quantity;
    }

    public void setUnit(Unit unit) {
        this.unit = unit;
    }

    public void setName(String name) {
        this.name = name;
    }

    public Category getCategory() {
        return category;
    }

    public void setCategory(Category category) {
        this.category = category;
    }

    @Override
    public String toString() {
        return name + " " + quantity + " " + unit + " " + category;
    }

    @Override
    public int hashCode() {
        return Objects.hash(name);
    }
}<|MERGE_RESOLUTION|>--- conflicted
+++ resolved
@@ -8,13 +8,8 @@
     protected Unit unit;
     protected Category category;
 
-<<<<<<< HEAD
     //Change the access modifier to public for use by RecipeManager
     public Ingredient(String name, double quantity, Unit unit) {
-=======
-    //Change the access modifier to public to be used by RecipeManager
-    public Ingredient(String name, double quantity, Unit unit, Category category) {
->>>>>>> cb847279
         this.name = name;
         this.quantity = quantity;
         this.unit = unit;
@@ -55,7 +50,7 @@
 
     @Override
     public String toString() {
-        return name + " " + quantity + " " + unit + " " + category;
+        return name + " " + quantity + " " + unit;
     }
 
     @Override
