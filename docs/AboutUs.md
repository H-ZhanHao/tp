# About us

<<<<<<< HEAD
Display |   Name    |            Github Profile            | Portfolio 
--------|:---------:|:------------------------------------:|:---------:
![](https://via.placeholder.com/100.png?text=Photo) | Cai Jiali | [Github](https://github.com/kemilii) | [Portfolio](docs/team/johndoe.md)
![](https://via.placeholder.com/100.png?text=Photo) |  Don Joe  |    [Github](https://github.com/)     | [Portfolio](docs/team/johndoe.md)
![](https://via.placeholder.com/100.png?text=Photo) | Ron John  |    [Github](https://github.com/)     | [Portfolio](docs/team/johndoe.md)
![](https://via.placeholder.com/100.png?text=Photo) | John Roe  |    [Github](https://github.com/)     | [Portfolio](docs/team/johndoe.md)
![](https://via.placeholder.com/100.png?text=Photo) |  Don Roe  |    [Github](https://github.com/)     | [Portfolio](docs/team/johndoe.md)
=======
Display | Name | Github Profile | Portfolio 
--------|:----:|:--------------:|:---------:
![](https://via.placeholder.com/100.png?text=Photo) | Feng Yuan | [Github](https://github.com/srfl0) | [Portfolio](docs/team/fengyuan.md)
![](https://via.placeholder.com/100.png?text=Photo) | Hoe Zhan Hao | [Github](https://github.com/) | [Portfolio](docs/team/johndoe.md)
>>>>>>> d3d0433e
<|MERGE_RESOLUTION|>--- conflicted
+++ resolved
@@ -1,16 +1,7 @@
 # About us
 
-<<<<<<< HEAD
 Display |   Name    |            Github Profile            | Portfolio 
 --------|:---------:|:------------------------------------:|:---------:
-![](https://via.placeholder.com/100.png?text=Photo) | Cai Jiali | [Github](https://github.com/kemilii) | [Portfolio](docs/team/johndoe.md)
-![](https://via.placeholder.com/100.png?text=Photo) |  Don Joe  |    [Github](https://github.com/)     | [Portfolio](docs/team/johndoe.md)
-![](https://via.placeholder.com/100.png?text=Photo) | Ron John  |    [Github](https://github.com/)     | [Portfolio](docs/team/johndoe.md)
-![](https://via.placeholder.com/100.png?text=Photo) | John Roe  |    [Github](https://github.com/)     | [Portfolio](docs/team/johndoe.md)
-![](https://via.placeholder.com/100.png?text=Photo) |  Don Roe  |    [Github](https://github.com/)     | [Portfolio](docs/team/johndoe.md)
-=======
-Display | Name | Github Profile | Portfolio 
---------|:----:|:--------------:|:---------:
 ![](https://via.placeholder.com/100.png?text=Photo) | Feng Yuan | [Github](https://github.com/srfl0) | [Portfolio](docs/team/fengyuan.md)
 ![](https://via.placeholder.com/100.png?text=Photo) | Hoe Zhan Hao | [Github](https://github.com/) | [Portfolio](docs/team/johndoe.md)
->>>>>>> d3d0433e
+![](https://via.placeholder.com/100.png?text=Photo) | Cai Jiali | [Github](https://github.com/kemilii) | [Portfolio](docs/team/johndoe.md)
